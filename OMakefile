UPLOAD_SITE = "agacek@bhoop.cs.umn.edu:/web/research03/abella.cs.umn.edu/hohh"

<<<<<<< HEAD
VERSION = 1.3.4-hohh1
=======
VERSION = 1.3.5-dev1
>>>>>>> 83b8d771
ABELLA = $(CWD)/abella$(EXE)


.SUBDIRS: src examples

################################################
# Default target builds abella and moves it to the toplevel
#

.PHONY: all
.DEFAULT: all
OCamlProgramCopy(all, ., src/abella)


################################################
# Distribution
#

BuildDist() =
    rm -rf dist

    mkdir dist
    cp dist-makefile dist/makefile
    cp README dist/README
    cp COPYING dist/COPYING

    mkdir dist/src
    cp src/*.ml* dist/src
    rm -f dist/src/*test*.ml
    rm -f dist/src/parser.mli
    rm -f dist/src/parser.ml
    rm -f dist/src/lexer.ml

    cp -r examples dist/
    rm -r dist/examples/html-files
    rm -f $(addsuffixes .html -details.html, $(rootname $(find . -name *.thm)))
    rm $(set-diff $(filter-out %makefile %.html %.thm %.mod %.sig, $(ls R, dist/examples)), $(subdirs dist/examples))

    mkdir dist/emacs
    cp emacs/* dist/emacs

abella-$(VERSION).tar.gz: test theorems
    BuildDist()
    make -C dist
    BuildDist()
    rm -f abella-$(VERSION).tar.gz
    mv dist abella
    bash -c "/usr/bin/find abella -type d | xargs chmod 755"
    bash -c "/usr/bin/find abella -type f | xargs chmod 644"
    tar c abella | gzip - > abella-$(VERSION).tar.gz
    bash -c "chmod 664 abella-$(VERSION).tar.gz"   # Set cygwin modes
    rm -rf abella

abella-$(VERSION).zip: test theorems
    BuildDist()
    make -C dist
    mv dist/abella.exe .
    BuildDist()
    mv abella.exe dist/
    rm -f abella-$(VERSION).zip
    mv dist abella
    zip -r abella-$(VERSION).zip abella
    bash -c "chmod 664 abella-$(VERSION).zip"   # Set cygwin modes
    rm -rf abella

.PHONY: dist
dist: abella-$(VERSION).tar.gz abella-$(VERSION).zip

version.html:
    fprint(version.html, $(VERSION))
    bash -c "chmod 644 version.html"

.PHONY: upload real-upload
upload:
    section rule
        println(This command will release version $(VERSION) of Abella to)
        println($(UPLOAD_SITE))
        print(Confirm this action by repeating this version number: )
        RESULT = $(input-line $(stdin))
        if $(mem $(RESULT), $(VERSION))
            upload: real-upload
                println(Release completed)
        else
            upload:
                exit 1

real-upload: abella-$(VERSION).tar.gz abella-$(VERSION).zip version.html
    scp version.html $(UPLOAD_SITE)
    scp abella-$(VERSION).zip abella-$(VERSION).tar.gz \
        $(UPLOAD_SITE)/distributions
    rm -f version.html
    rm -f abella-$(VERSION).zip abella-$(VERSION).tar.gz


################################################
# Utilites
#

.PHONY: clean
clean:
    rm $(filter-proper-targets $(ls R, .))<|MERGE_RESOLUTION|>--- conflicted
+++ resolved
@@ -1,10 +1,6 @@
 UPLOAD_SITE = "agacek@bhoop.cs.umn.edu:/web/research03/abella.cs.umn.edu/hohh"
 
-<<<<<<< HEAD
-VERSION = 1.3.4-hohh1
-=======
-VERSION = 1.3.5-dev1
->>>>>>> 83b8d771
+VERSION = 1.3.5-hohh1
 ABELLA = $(CWD)/abella$(EXE)
 
 
