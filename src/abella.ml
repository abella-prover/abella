--- conflicted
+++ resolved
@@ -1338,8 +1338,6 @@
         in
         Prover.search ?depth ~witness ~handle_witness:handle_search_witness ()
       end
-<<<<<<< HEAD
-    | Async_steps -> Prover.async ()
     | Permute(ids, h) -> Prover.permute_nominals ids h
     | Split -> Prover.split false
     | SplitStar -> Prover.split true
@@ -1350,19 +1348,6 @@
     | Skip -> Prover.skip ()
     | Abort -> raise (Prover.End_proof `aborted)
     | Undo | Common(Back) -> begin
-=======
-    | Permute(ids, h)        -> Prover.permute_nominals ids h
-    | Split                  -> Prover.split false
-    | SplitStar              -> Prover.split true
-    | Left                   -> Prover.left ()
-    | Right                  -> Prover.right ()
-    | Unfold (cs, ss)        -> Prover.unfold cs ss
-    | Intros hs              -> Prover.intros hs
-    | Skip                   -> Prover.skip ()
-    | Abort                  -> raise (Prover.End_proof `aborted)
-    | Undo
-    | Common(Back)           ->
->>>>>>> c567ef87
         if !interactive then State.Undo.back 2
         else failwith "Cannot use interactive commands in non-interactive mode"
       end
