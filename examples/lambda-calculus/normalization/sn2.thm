%% Strong normalisation proof for simply typed lambda calculus.
%%
%% Abella formalization by Alwen Tiu

Specification "sn2".
Close tm, ty.

Define extend : olist -> olist -> prop by
  extend L K := forall X, member X L -> member X K.

Define closed : tm -> prop by
  closed M := exists A, {of M A}.

Define ctx : olist -> prop by
  ctx nil ;
  nabla x, ctx (of x A :: L) := {ty A} /\ ctx L.

Define name : tm -> prop by
  nabla x, name x.

Define sn : tm -> prop by
  sn M := forall N, {step M N} -> sn N.

Define neutral : tm -> prop by
  neutral M := forall A R, M = abs A R -> false.

Define reduce : olist -> tm -> ty -> prop by
  reduce L M top := ctx L /\ {L |- of M top} /\ sn M ;
  reduce L M (arrow A B) :=
    ctx L /\ {L |- of M (arrow A B)} /\
    (forall K U, ctx K -> extend L K -> reduce K U A -> reduce K (app M U) B).

% Definition of substitutions:
% subst L K S : substitution S with domain L. Its range is a set of
%               reducible K-terms of appropriate types.

Define subst : olist -> olist -> olist -> prop by
  subst nil K nil ;
  nabla x, subst (of x A :: L) (K x) (cp x (M x) :: R x) :=
    nabla x, reduce (K x) (M x) A /\ subst L (K x) (R x).

% Identity substitution
Define id_subst : olist -> olist -> prop by
  id_subst nil nil ;
  nabla x, id_subst (of x A :: L) (cp x x :: K) := id_subst L K.


Theorem member_prune : forall L E, nabla (x:tm),
  member (E x) L -> exists F, E = y\F.
induction on 1. intros. case H1.
  search.
  apply IH to H2. search.

Theorem extend_cons2 : forall X L K,
  extend L K -> extend (X::L) (X::K).
intros. unfold. intros. case H2.
  search.
  case H1. apply H4 to H3. search.

Theorem extend_remove_cons : forall X L K,
  extend (X::L) K -> extend L K.
intros. unfold. intros. case H1.
  apply H3 to _ with X1 = X1. search.

Theorem extend_add_cons : forall X L K,
  extend L K -> extend L (X::K).
intros. unfold. intros. case H1.
  apply H3 to H2. search.

Theorem extend_trans : forall L K R,
  extend L K -> extend K R -> extend L R.
intros. unfold. intros.
case H1. case H2.
apply H4 to H3. apply H5 to H6. search.

% reducibility is preserved under weakening of contexts
Theorem reduce_ctx_weak : forall L K M A,
  ctx L -> ctx K -> extend L K -> reduce L M A -> reduce K M A.
intros. case H4.
  monotone H6 with K. case H3. search.
    search.
  unfold.
    search.
    monotone H6 with K. case H3. search.
      search.
    intros.
      apply extend_trans to H3 H9. apply H7 to H8 H11 H10. search.


Theorem reduce_of : forall A M L,
  reduce L M A -> {L |- of M A}.
intros. case H1.
  search.
  search.

Theorem reduce_ctx : forall A M L,
  reduce L M A -> ctx L.
intros. case H1.
  search.
  search.

Theorem ctx_member : forall E L,
  ctx L -> member E L -> exists X A, E = of X A /\ name X /\ {ty A}.
induction on 1. intros. case H1.
  case H2.
  case H2.
    search.
    apply IH to H4 H5. search.

Theorem ty_ignores_ctx : forall L A,
  ctx L -> {L |- ty A} -> {ty A}.
induction on 2. intros. case H2.
  apply ctx_member to H1 H3. case H4.
  search.
  apply IH to H1 H3. apply IH to H1 H4. search.

Theorem step_ignores_ctx : forall L M N,
  ctx L -> {L |- step M N} -> {step M N}.
induction on 2. intros. case H2.
  apply ctx_member to H1 H3. case H4.
  apply IH to H1 H3. search.
  apply IH to H1 H3. search.
  search.
  apply IH to H1 H3. search.


% Some nice inversion lemmas for typing judgements in a non-empty context

Theorem case_of_app : forall L M N B,
  ctx L -> {L |- of (app M N) B} ->
    exists A, {L |- of M (arrow A B)} /\ {L |- of N A}.
intros. case H2.
  apply ctx_member to H1 H3. case H4. case H5.
  search.

Theorem case_of_abs : forall L M A B,
  ctx L -> {L |- of (abs A M) B} ->
    exists C, B = arrow A C /\ {ty A} /\ nabla x, {L, of x A  |- of (M x) C}.
intros. case H2.
  apply ctx_member to H1 H3. case H4. case H5.
    apply ty_ignores_ctx to H1 H3. search.


% Subject reduction - generalized version
Theorem of_step_ext : forall L M N A,
  ctx L -> {L |- of M A} -> {step M N} -> {L |- of N A}.
induction on 3. intros. case H3.
  apply case_of_app to H1 H2. apply IH to H1 H5 H4. search.
  apply case_of_app to H1 H2. apply IH to H1 H6 H4. search.
  apply case_of_app to H1 H2. apply case_of_abs to H1 H4.
    inst H7 with n1 = M1. cut H8 with H5. search.
  apply case_of_abs to H1 H2. apply IH to _ H6 H4. search.

Theorem of_step : forall M N A L,
  ctx L -> {L |- of M A} -> {L |- step M N} -> {L |- of N A}.
intros. apply step_ignores_ctx to H1 H3.
apply of_step_ext to H1 H2 H4. search.

Theorem sn_step : forall M N,
  sn M -> {step M N} -> sn N.
intros. case H1. apply H3 to H2. search.

% CR2
Theorem reduce_step : forall M N A L,
  ctx L -> reduce L M A -> {step M N} -> reduce L N A.
induction on 2. intros. case H2.
  apply of_step to H1 H5 H3. apply sn_step to H6 H3. search.
  unfold. search.
    apply of_step to H1 H5 H3. search.
    intros. apply H6 to H7 H8 H9. apply IH to H7 H10 _. search.

Theorem sn_app_var : forall M, nabla x,
  sn (app M x) -> sn M.
induction on 1. intros. case H1.
  unfold. intros.
    assert {step (app M n1) (app N n1)}.
      apply H2 to H4. apply IH to H5. search.

Theorem neutral_var : nabla x, neutral x.
intros. unfold. intros. case H1.


Theorem cr1_cr3 :
  (forall A M L, {ty A} -> reduce L M A -> sn M)
  /\
  (forall A M L, ctx L -> neutral M -> {L |- of M A} -> {ty A} ->
                   (forall P, {step M P} -> reduce L P A) ->
                     reduce L M A).
induction on 1 4. split*.

% CR1
intros. case H1.
    % Atomic type
    case H2. search.

    % Arrow type: add a neutral element, which is a variable
    apply neutral_var.
    assert forall P, {step n1 P} -> reduce (of n1 A1 :: L) P A1.
      intros. case H6.

    apply reduce_ctx to H2.
    apply IH1 to _ H5 _ H3 H6.
    case H2.
    assert extend L (of n1 A1 :: L).

    apply H11 to _ H12 H8.
    apply IH to H4 H13.
    apply sn_app_var to H14. search.

% CR3
intros. case H5 (keep).

  % Atomic type
  unfold.
    search.
    search.
    unfold. intros.
      apply H6 to H7. apply H1 to H5 H8. search.

  % Arrow type
  unfold.
    search.
    search.
    intros.
      apply IH to H7 H11.

      assert forall U, sn U -> reduce K U A1 -> reduce K (app M U) B.
      induction on 1. intros. case H13.
        assert forall P, {step (app M U1) P} -> reduce K P B.
        intros. case H16.
          apply H6 to H17. case H18. apply H21 to H9 H10 H14. search.
          apply H15 to H17. apply reduce_step to H9 H14 H17.
            apply IH2 to H18 H19. search.
          case H3. apply H17 to _.
          assert neutral (app M U1).
            unfold. intros. case H17.
            assert {K |- of (app M U1) B}.
              monotone H4 with K. case H10. search.
                apply reduce_of to H14. search.
              apply IH1 to H9 H17 H18 H8 H16. search.
        apply H13 to H12 H11. search.

% CR1
Theorem reduce_sn : forall A M L,
  {ty A} -> reduce L M A -> sn M.
apply cr1_cr3. search.

% CR3
Theorem neutral_step_reduce : forall A M L,
  ctx L ->  neutral M -> {L |- of M A} -> {ty A} ->
    (forall P, {step M P} -> reduce L P A) ->
    reduce L M A.
apply cr1_cr3. search.


Theorem of_ty_ext : forall L M A,
  ctx L -> {L |- of M A} -> {ty A}.
induction on 2. intros. case H2.
  apply ctx_member to H1 H3. case H4. search.
  apply IH to H1 H3. case H5. search.
  apply ty_ignores_ctx to H1 H3. apply IH to _ H4. search.

Theorem reduce_vars : forall X A L,
  ctx L -> member (of X A) L -> reduce L X A.
intros. apply ctx_member to H1 H2.
  assert neutral X.
    unfold. intros. case H5. case H3.
  assert forall P, {step X P} -> reduce L P A1.
    intros. case H3. case H6.
  apply neutral_step_reduce to H1 H5 _ H4 H6. search.

Theorem abs_step_reduce_lemma : forall U M A B L, nabla c,
 ctx L -> sn U -> sn (M c) -> reduce L U A ->
     (forall V K, ctx K -> extend L K -> reduce K V A -> reduce K (M V) B) ->
     {L |- of (abs A M) (arrow A B)} ->
       reduce L (app (abs A M) U) B.
induction on 2. induction on 3. intros.
  assert (forall P, {step (app (abs A M) U) P} -> reduce L P B).
    intros. case H7.

      % Case 1: (app (abs A M) U) -> (app M' U)
      case H8.
      case H3. apply H10 to H9.
      apply IH1 to H1 H2 H11 H4 _ _ with M = R', B = B.
        apply of_step to H1 H6 _. search.
        intros.
      apply H5 to H12 H13 H14.
        inst H9 with n1 = V.
          apply reduce_step to H12 H15 H16. search.
      search.

      % Case 2: (app (abs A M) U) -> (app (abs A M) N')
      case H2. apply H9 to H8.
      apply reduce_step to H1 H4 H8.
      apply IH to H1 H10 H3 H11 H5 H6 with M = M. search.

      % Case 3: (app (abs A M) U) -> (M U)
      assert extend L L.
      apply H5 to H1 H8 H4. search.

  assert neutral (app (abs A M) U).
    unfold. intros. case H8.

  assert {L |- of (app (abs A M) U) B}.
    apply reduce_of to H4. search.

  apply of_ty_ext to H1 H9.
  apply neutral_step_reduce to H1 H8 H9 H10 H7. search.


Theorem abs_step_reduce : forall M A B L,
  ctx L -> {L |- of (abs A M) (arrow A B)} ->
  (forall V K, ctx K -> extend L K -> reduce K V A -> reduce K (M V) B) ->
    reduce L (abs A M) (arrow A B).
intros. unfold.
  search.
  search.
  intros.
    apply of_ty_ext to H1 H2. case H7.
    assert nabla n, ctx (of n A :: L).
    case H10.
    apply reduce_vars to H11 _.
    assert extend L (of n1 A :: L).

    apply H3 to H11 H13 H12 with V = n1.
    apply reduce_sn to H8 H12.
    apply reduce_sn to H9 H14.
    apply reduce_sn to H8 H6.
    monotone H2 with K. case H5. search.
    assert forall V K1, ctx K1 -> extend K K1 -> reduce K1 V A -> reduce K1 (M V) B.
           intros. apply extend_trans to H5 H20. apply H3 to H19 H22 H21. search.

    apply abs_step_reduce_lemma to H4 H17 H16 H6 H19 H18 with L = K.
    search.



%%% Properties of substitutions

Theorem subst_member : forall L K S M, nabla x,
  subst L (K x) (S x) -> member (cp x (M x)) (S x) -> false.
induction on 1. intros. case H1.
  case H2.
  case H2.
    apply IH to H4 H5.

Theorem subst_extend : forall L K S R,
  ctx L -> ctx K -> ctx R -> subst L K S -> extend K R -> subst L R S.
induction on 4. intros. case H4.
  search.
  unfold. intros. split.
    apply reduce_ctx_weak to H2 H3 H5 H6. search.
    case H1. apply IH to H9 H2 H3 H7 H5. search.

Theorem subst_cons : forall L K S A,
  ctx L -> ctx K -> {ty A} -> subst L K S ->
    nabla x, subst (of x A :: L) (of x A :: K) (cp x x :: S).
intros. unfold. intros.
  assert ctx (of n1 A :: K). split.
    apply reduce_vars to H5 _. search.
    assert extend K (of n1 A :: K).
      apply subst_extend to H1 H2 H5 H4 H6. search.

Theorem identity_subst : forall L K S,
  ctx L -> ctx K -> extend L K -> id_subst L S -> subst L K S.
induction on 1. intros. case H1.
  case H4. search.
  apply extend_remove_cons to H3. case H4.
    apply IH to H6 H2 H7 H8.
      case H3. apply H10 to _ with X = of n1 A.
        apply reduce_vars to H2 H11. search.

Theorem id_subst_member : forall L S A X,
  id_subst L S -> member (of X A) L -> member (cp X X) S.
induction on 1. intros. case H1.
  case H2.
  case H2.
    search.
    apply IH to H3 H4. search.

Theorem id_subst_cons : forall L A S,
  id_subst L S -> nabla x, id_subst (of x A :: L) (cp x x :: S).
induction on 1. intros. case H1.
  search.
  apply IH to H2 with A = A. search.

Theorem member_nabla : forall L E, nabla (x:tm),
  member (E x) L -> exists E1, E = (y\E1).
induction on 1. intros. case H1.
  search.
  apply IH to H2. search.

Define cp_ctx : olist -> prop by
  cp_ctx nil ;
  nabla x, cp_ctx (cp x (M x) :: (L x)) := nabla x, cp_ctx (L x).

Theorem cp_ctx_member : forall L M,
cp_ctx L -> member M L -> exists X N, name X /\ M = (cp X N).
induction on 1. intros. case H1.
  case H2.
  case H2.
    search.
    apply IH to H3 H4. search.

Theorem ty_ignores_cp_ctx : forall L A,
  cp_ctx L -> {L |- ty A} -> {ty A}.
induction on 2. intros. case H2.
  apply cp_ctx_member to H1 H3. case H4.
  search.
  apply IH to H1 H3. apply IH to H1 H4. search.

Theorem cp_align : forall S M N, nabla x,
  cp_ctx S -> {S, cp x x |- cp (M x) (N x)} ->
    nabla y z, {S, cp y z |- cp (M y) (N z)}.
induction on 2. intros. case H2.
  case H3.
    case H4. search.
    apply member_nabla to H5. apply cp_ctx_member to H1 H5. case H4. search.
  apply IH to H1 H3. apply IH to H1 H4. search.
  apply ty_ignores_cp_ctx to _ H3.
    apply IH to _ H4. search.

Theorem subst_cp_ctx : forall L K S,
  subst L K S -> cp_ctx S.
induction on 1. intros. case H1.
  search.
  apply IH to H3. search.

Theorem apply_id_subst : forall L S M A,
  ctx L -> {L |- of M A} -> id_subst L S -> {S |- cp M M}.
induction on 2. intros. case H2.
  apply ctx_member to H1 H4. case H5. apply id_subst_member to H3 H4. search.

  apply IH to H1 H4 H3. apply IH to H1 H5 H3. search.

  apply id_subst_cons to H3 with A = A1. apply ty_ignores_ctx to H1 H4.
    apply IH to _ H5 H6.
    assert subst L L S.
       assert extend L L.
       apply identity_subst to _ _ H9 H3.
       search.
    apply subst_cp_ctx to H9.
    apply cp_align to H10 H8.
    search.

Theorem id_subst_exists : forall L,
ctx L -> exists S, id_subst L S.
induction on 1. intros. case H1.
  search.
  apply IH to H3. search.

Theorem reduce_subst : forall L K S X M A,
  subst L K S -> member (of X A) L -> member (cp X M) S -> reduce K M A.
induction on 1. intros. case H1.
  case H2.
  case H2.
    case H3.
      search.
      apply subst_member to H5 H6. case H3.
        apply member_prune to H6.
    apply IH to H5 H6 H7. search.

% substitution preserves types.

Theorem of_subst : forall L K S M N A,
  ctx L -> ctx K -> extend L K -> subst L K S -> {L |- of M A} ->
    {S |- cp M N} -> {K |- of N A}.
induction on 5. intros. case H5.

  % Var
  apply ctx_member to H1 H7. case H8.
  case H9. case H6.
  apply subst_cp_ctx to H4.
  apply cp_ctx_member to H13 H11. case H12.
  apply reduce_subst to H4 H7 H11.
  apply reduce_of to H15. search.

  % App
  case H6.

  apply subst_cp_ctx to H4.
  apply cp_ctx_member to H11 H9. case H10. case H12.

  apply IH to H1 H2 H3 H4 H7 H9.
  apply IH to H1 H2 H3 H4 H8 H10.
  search.

  % Abs
  case H6.

  apply subst_cp_ctx to H4.
  apply cp_ctx_member to H11 H9. case H10. case H12.

  apply ty_ignores_ctx to _ H7.
  assert ctx (of n1 A1 :: L).
  assert ctx (of n1 A1 :: K).
  apply extend_cons2 to H3 with X = of n1 A1.
  apply subst_cons to H1 H2 H11 H4.
  inst H10 with n2 = n1.
  apply IH to H12 H13 H14 H15 H8 H16.
  search.

Theorem of_ctx_strengthening : forall L M A B, nabla x,
  ctx L -> {ty A} -> {L, of x A |- of M B} -> {L |- of M B}.
induction on 3. intros. case H3.
<<<<<<< HEAD
  case H4.
    case H5.
    apply ctx_member to H1 H6. case H5. search.
  apply of_ty_ext to _ H5. apply prune_ty to H6.
=======
  case H4. search.
  apply of_ty_ext to _ H5.
>>>>>>> 70d73cd7
    apply IH to H1 H2 H4. apply IH to H1 H2 H5. search.
  apply ty_ignores_ctx to _ H4. apply IH to _ H2 H5.
    search.

Theorem reduce_ctx_strengthening : forall A B L M, nabla x,
  ctx L -> {ty A} -> {ty B} -> reduce (of x A :: L) M B -> reduce L M B.
induction on 3. intros. case H3.

  % Base type
  case H4.
    apply of_ctx_strengthening to H1 H2 H6. search.

  % Arrow type
  case H4. unfold.
    search.
    apply of_ctx_strengthening to H1 H2 H8. search.
    intros.
      apply extend_cons2 to H11 with X = of n1 A.

      assert reduce (of n1 A :: K) U A1.
       assert extend K (of n1 A :: K).
       apply reduce_ctx_weak to _ _ H14 H12.
       search.

      apply H9 to _ H13 H14.
      apply IH to H10 H2 H6 H15. search.


Theorem reducibility_lemma : forall L K S A M N,
  ctx L -> ctx K -> extend L K -> subst L K S -> {L |- of M A} ->
    {S |- cp M N} -> reduce K N A.
induction on 5. intros. case H5 (keep).

  % var case
  apply ctx_member to H1 H7. case H8. case H9. case H6.
  apply subst_cp_ctx to H4. apply cp_ctx_member to H13 H11. case H12.
  apply reduce_subst to H4 H7 H11. search.

  % app case
  case H6.

  apply subst_cp_ctx to H4. apply cp_ctx_member to H11 H9. case H10. case H12.

  apply IH to H1 H2 H3 H4 H7 H9.
  apply IH to H1 H2 H3 H4 H8 H10.
  case H11.
  assert extend K K.
  apply H15 to H2 H16 H12. search.

  % abs case

  case H6.

  apply subst_cp_ctx to H4. apply cp_ctx_member to H11 H9. case H10. case H12.

  apply ty_ignores_ctx to H1 H7.
  assert {K |- of (abs A1 R1) (arrow A1 B)}.
    apply extend_cons2 to H3 with X = of n1 A1.
    monotone H8 with (of n1 A1 :: K). case H12. search.
    inst H10 with n2 = n1.
    apply of_subst to _ _ H12 _ H8 H14.
    apply subst_cons to _ _ _ H4 with A = A1. search.
    search.

  apply abs_step_reduce to H2 H12 _.
  intros.
  inst H10 with n2 = V.
  assert ctx (of n1 A1 :: L).
  assert ctx (of n1 A1 :: K1).
  assert extend (of n1 A1 :: L) (of n1 A1 :: K1).
    apply extend_trans to H3 H14.
    apply extend_cons2 to H19 with X = of n1 A1.
    search.

  assert subst (of n1 A1 :: L) (of n1 A1 :: K1) (cp n1 V :: S).
     unfold. intros. split.
       assert extend K1 (of n1 A1 :: K1).

       apply reduce_ctx_weak to _ _ H20 H15.
       search.

       assert extend K (of n1 A1 :: K1).
          unfold. intros. case H14.
            apply H21 to H20. search.

       apply subst_extend to _ _ _ H4 H20. search.

  apply IH to H17 H18 H19 H20 H8 H16.
  apply reduce_ctx_strengthening to H13 _ _ H21.
  apply of_ty_ext to _ H8. search.
  search.
  search.


Theorem reducibility : forall L M A,
ctx L -> {L |- of M A} -> reduce L M A.
intros.
assert extend L L.
apply id_subst_exists to H1.
apply identity_subst to H1 H1 H3 H4.
apply apply_id_subst to H1 H2 H4.
apply reducibility_lemma to H1 H1 H3 H5 H2 H6.
search.


Theorem strong_normalisation : forall L M A,
ctx L -> {L |- of M A} -> sn M.
intros.
apply reducibility to H1 H2.
apply of_ty_ext to H1 H2.
apply reduce_sn to H4 H3.
search.

Theorem red_closed : forall M A, {of M A} -> reduce nil M A.
intros.
apply reducibility to _ H1. search.

Theorem sn_closed : forall M, closed M -> sn M.
intros.
case H1.
apply strong_normalisation to _ H2. search.<|MERGE_RESOLUTION|>--- conflicted
+++ resolved
@@ -503,15 +503,10 @@
 Theorem of_ctx_strengthening : forall L M A B, nabla x,
   ctx L -> {ty A} -> {L, of x A |- of M B} -> {L |- of M B}.
 induction on 3. intros. case H3.
-<<<<<<< HEAD
   case H4.
     case H5.
     apply ctx_member to H1 H6. case H5. search.
-  apply of_ty_ext to _ H5. apply prune_ty to H6.
-=======
-  case H4. search.
   apply of_ty_ext to _ H5.
->>>>>>> 70d73cd7
     apply IH to H1 H2 H4. apply IH to H1 H2 H5. search.
   apply ty_ignores_ctx to _ H4. apply IH to _ H2 H5.
     search.
