--- conflicted
+++ resolved
@@ -397,30 +397,7 @@
          failwith "Cannot mention type olist in the specification logic")
     ty
 
-<<<<<<< HEAD
-let type_uclause ~sign (head, body) =
-=======
-let check_spec_logic_quantification_type ty =
-  check_spec_logic_type ty ;
-  iter_ty
-    (fun bty  ->
-        if bty = "o" then
-          failwith "Cannot quantify over type o in the specification logic")
-    ty
-
-let check_pi_quantification ts =
-  ignore
-    (map_vars
-       (fun v ->
-          if v.name = "pi" then
-            match v.ty with
-              | Ty([Ty([tau], _)], _) ->
-                  check_spec_logic_quantification_type tau
-              | _ -> assert false)
-       ts)
-
 let type_uclause ~sr ~sign (head, body) =
->>>>>>> 70d73cd7
   if has_capital_head head then
     failwith "Clause has flexible head" ;
   let cids = uterms_extract_if is_capital_name (head::body) in
@@ -436,11 +413,7 @@
   let convert p = replace_term_vars ctx (uterm_to_term sub p) in
   let (rhead, rbody) = (convert head, List.map convert body) in
     List.iter term_ensure_fully_inferred (rhead::rbody) ;
-<<<<<<< HEAD
-=======
     List.iter (term_ensure_subordination sr) (rhead::rbody) ;
-    check_pi_quantification (rhead::rbody) ;
->>>>>>> 70d73cd7
     (rhead, rbody)
 
 
@@ -549,6 +522,19 @@
   in
     aux t
 
+let ctx_ensure_subordination sr ctx =
+  Context.iter (term_ensure_subordination sr) ctx
+
+let obj_ensure_subordination sr obj =
+  match obj with
+    | Seq(ctx, g) ->
+        ctx_ensure_subordination sr ctx ;
+        term_ensure_subordination sr g
+    | Bc(ctx, d, a) ->
+        ctx_ensure_subordination sr ctx ;
+        term_ensure_subordination sr d ;
+        term_ensure_subordination sr a
+
 let metaterm_ensure_subordination sr t =
   let rec aux t =
     match t with
@@ -557,7 +543,7 @@
           term_ensure_subordination sr a ;
           term_ensure_subordination sr b
       | Obj(obj, _) ->
-          aux (obj_to_member obj)
+          obj_ensure_subordination sr obj
       | Arrow(a, b) | Or(a, b) | And(a, b) ->
           aux a ;
           aux b
