--- conflicted
+++ resolved
@@ -658,7 +658,6 @@
                             sc (WUnfold(p, i, ws))))
 
   and obj_aux n hyps goal r ts ~sc =
-<<<<<<< HEAD
     match normalize_obj goal with
       | Seq(ctx, g) ->
           (* Check hyps for derivability *)
@@ -668,7 +667,7 @@
                  match h with
                    | Obj(Seq(hctx, hg), _) -> Some (id, hctx, hg)
                    | _ -> None)
-          |> iter_keep_state
+          |> iter_unwind_state
               (fun (id, hctx, hg) ->
                  if derivable (ctx, [g]) (hctx, [hg]) then sc (WHyp id)) ;
 
@@ -684,23 +683,6 @@
                 (* Backchain *)
                 if n > 0 then clause_aux n hyps ctx g r ts ~sc
           end
-=======
-    let goal = normalize_obj goal in
-      (* Check hyps for derivability *)
-      hyps
-      |> List.find_all (fun (id, h) -> is_obj h)
-      |> List.map (fun (id, h) -> (id, term_to_obj h))
-      |> iter_unwind_state
-          (fun (id, obj) -> if derivable goal obj then sc (WHyp id)) ;
-
-      match r with
-        | Smaller _ | Equal _ -> ()
-        | _ ->
-            (* Check context *)
-            if not (Context.is_empty goal.context) then
-              metaterm_aux n hyps (obj_to_member goal) ts
-                ~sc:(fun w -> sc (WUnfold(term_head_name goal.term, 0, [w]))) ;
->>>>>>> 419f1b80
 
      | Bc(ctx, d, a) ->
          (* Check hyps for derivability *)
@@ -710,7 +692,7 @@
                 match h with
                   | Obj(Bc(hctx, hd, ha), _) -> Some (id, hctx, hd, ha)
                   | _ -> None)
-         |> iter_keep_state
+         |> iter_unwind_state
              (fun (id, hctx, hd, ha) ->
                 if derivable (ctx, [d; a]) (hctx, [hd; ha]) then
                   sc (WHyp id)) ;
