(****************************************************************************)
(* Copyright (C) 2007-2009 Gacek                                            *)
(*                                                                          *)
(* This file is part of Abella.                                             *)
(*                                                                          *)
(* Abella is free software: you can redistribute it and/or modify           *)
(* it under the terms of the GNU General Public License as published by     *)
(* the Free Software Foundation, either version 3 of the License, or        *)
(* (at your option) any later version.                                      *)
(*                                                                          *)
(* Abella is distributed in the hope that it will be useful,                *)
(* but WITHOUT ANY WARRANTY; without even the implied warranty of           *)
(* MERCHANTABILITY or FITNESS FOR A PARTICULAR PURPOSE.  See the            *)
(* GNU General Public License for more details.                             *)
(*                                                                          *)
(* You should have received a copy of the GNU General Public License        *)
(* along with Abella.  If not, see <http://www.gnu.org/licenses/>.          *)
(****************************************************************************)

{
  open Parser
  open Lexing

  let incrline lexbuf =
    lexbuf.lex_curr_p <- {
        lexbuf.lex_curr_p with
          pos_bol = lexbuf.lex_curr_p.pos_cnum ;
          pos_lnum = 1 + lexbuf.lex_curr_p.pos_lnum }

  let comment_level = ref 0
}

let number = ['0'-'9'] +

(* Initial characters for variables *)
let ichar = ['A'-'Z' 'a'-'z' '-' '^' '>' '<' '=' '`' '\'' '?' '$' '~']

(* Characters allowed only in the body of variables. *)
<<<<<<< HEAD
let bchar = ['0'-'9' '_' '/' '*' '@' '+' '#' '&']
=======
let bchar = ['0'-'9' '_' '/' '*' '@' '+' '#' '!']
>>>>>>> 9ecdbd9d

let name = ichar (ichar|bchar)*
let blank = ' ' | '\t' | '\r'

rule token = parse
| "/*"               { incr comment_level; comment lexbuf }
| '%' [^'\n']* '\n'? { incrline lexbuf; token lexbuf }

| blank              { token lexbuf }
| '\n'               { incrline lexbuf; token lexbuf }

| '"' ([^ '"']* as s) '"'
                     { QSTRING s }
| '!' ([^ '!']* as s) '!'
                    { BSTRING s}

| "kind"             { KIND }
| "type"             { TYPE }
| "Kind"             { KKIND }
| "Type"             { TTYPE }
| "Close"            { CLOSE }
| "sig"              { SIG }
| "module"           { MODULE }
| "accum_sig"        { ACCUMSIG }
| "accumulate"       { ACCUM }
| "end"              { END }
| "=>"               { IMP }
| "<="               { IF }
| "&"                { AMP }
| ":-"               { CLAUSEEQ }
| ":="               { DEFEQ }
| ","                { COMMA }
| "."                { DOT }
| ";"                { SEMICOLON }
| "\\"               { BSLASH }
| "("                { LPAREN }
| ")"                { RPAREN }
| "|-"               { TURN }
| "::"               { CONS }
| "="                { EQ }

| ":"                { COLON }
| "->"               { RARROW }
| "forall"           { FORALL }
| "nabla"            { NABLA }
| "exists"           { EXISTS }
| "*"                { STAR }
| "@"                { AT }
| "#"                { HASH }
| "+"                { PLUS }
| "Theorem"          { THEOREM }
| "Define"           { DEFINE }
| "CoDefine"         { CODEFINE }

| "Query"            { QUERY }
| "Import"           { IMPORT }
| "Specification"    { SPECIFICATION }
| "Split"            { SSPLIT }
| "\\/"              { OR }
| "/\\"              { AND }
| "{"                { LBRACE }
| "}"                { RBRACE }
| "["                { LBRACK }
| "]"                { RBRACK }
| "true"             { TRUE }
| "false"            { FALSE }

| "induction"        { IND }
| "coinduction"      { COIND }
| "apply"            { APPLY }
| "backchain"        { BACKCHAIN }
| "inst"             { INST }
| "cut"              { CUT }
| "from"             { FROM }
| "case"             { CASE }
| "search"           { SEARCH }
| "to"               { TO }
| "with"             { WITH }
| "on"               { ON }
| "by"               { BY }
| "as"               { AS }
| "split"            { SPLIT }
| "split*"           { SPLITSTAR }
| "left"             { LEFT }
| "right"            { RIGHT }
| "unfold"           { UNFOLD }
| "intros"           { INTROS }
| "skip"             { SKIP }
| "abort"            { ABORT }
| "undo"             { UNDO }
| "assert"           { ASSERT }
| "keep"             { KEEP }
| "clear"            { CLEAR }
| "abbrev"           { ABBREV }
| "unabbrev"         { UNABBREV }
| "monotone"         { MONOTONE }
| "permute"          { PERMUTE }
| "rename"           { RENAME }

| "Set"              { SET }
| "Show"             { SHOW }
| "Quit"             { QUIT }

| "_"                { UNDERSCORE }
| number as n        { NUM (int_of_string n) }
| name as n          { STRINGID n }

| eof                { EOF }

| '\x04'             { EOF }   (* ctrl-D *)

| _                  { failwith ("Illegal character " ^
                                   (Lexing.lexeme lexbuf) ^ " in input") }

and comment = parse
| [^ '*' '/' '\n']+  { comment lexbuf }
| "/*"               { incr comment_level; comment lexbuf }
| "*/"               { decr comment_level ;
                       if !comment_level = 0 then
                         token lexbuf
                       else
                         comment lexbuf }
| "*"                { comment lexbuf }
| "/"                { comment lexbuf }
| "\n"               { incrline lexbuf; comment lexbuf }
| eof                { print_endline
                         "Warning: comment not closed at end of file" ;
                       token lexbuf }<|MERGE_RESOLUTION|>--- conflicted
+++ resolved
@@ -36,11 +36,7 @@
 let ichar = ['A'-'Z' 'a'-'z' '-' '^' '>' '<' '=' '`' '\'' '?' '$' '~']
 
 (* Characters allowed only in the body of variables. *)
-<<<<<<< HEAD
-let bchar = ['0'-'9' '_' '/' '*' '@' '+' '#' '&']
-=======
-let bchar = ['0'-'9' '_' '/' '*' '@' '+' '#' '!']
->>>>>>> 9ecdbd9d
+let bchar = ['0'-'9' '_' '/' '*' '@' '+' '#']
 
 let name = ichar (ichar|bchar)*
 let blank = ' ' | '\t' | '\r'
