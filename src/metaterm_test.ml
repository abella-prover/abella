--- conflicted
+++ resolved
@@ -297,15 +297,6 @@
              meta_right_unify t1 t2 ;
              assert_pprint_equal "forall B, foo (iabs B)" t2) ;
 
-<<<<<<< HEAD
-      "Seq to backchain should avoid variable capture" >::
-        (fun () ->
-           let l = Context.add (var Eigen "L" 0 olistty) Context.empty in
-           let d = var Eigen "D" 0 oty in
-           let bc = seq_to_bc l d Irrelevant in
-             assert_pprint_equal
-               "exists D1, member D1 L /\\ {L >> D1 |- D}" bc) ;
-=======
       "Fresh raised alist with subordination" >::
         (fun () ->
            let tm = tybase "tm" in
@@ -323,6 +314,13 @@
                    assert_term_pprint_equal ((term_to_string y') ^ " n2") ry ;
                | _ -> assert false
         ) ;
->>>>>>> 70d73cd7
+
+      "Seq to backchain should avoid variable capture" >::
+        (fun () ->
+           let l = Context.add (var Eigen "L" 0 olistty) Context.empty in
+           let d = var Eigen "D" 0 oty in
+           let bc = seq_to_bc l d Irrelevant in
+             assert_pprint_equal
+               "exists D1, member D1 L /\\ {L >> D1 |- D}" bc) ;
 
     ]